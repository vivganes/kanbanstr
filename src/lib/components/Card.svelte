--- conflicted
+++ resolved
@@ -8,22 +8,13 @@
     import type { NDKKind, NDKUser } from '@nostr-dev-kit/ndk';
     import UserAvatar from './UserAvatar.svelte';
     import { getUserDisplayName, getUserDisplayNameByNip05 } from '../utils/user';
-<<<<<<< HEAD
-=======
-    import { kanbanStore } from '../stores/kanban';
->>>>>>> 5f6173d0
-    import type { KanbanBoard } from '../stores/kanban';
     import ContextMenu from './ContextMenu.svelte';
     import { createEventDispatcher } from 'svelte';
     import BoardSelectorModal from './BoardSelectorModal.svelte';
-<<<<<<< HEAD
     import { toastStore } from '../stores/toast';
-    import { getContext } from 'svelte';
     import { activeContextMenuId } from '../stores/contextMenu';
     
-=======
-
->>>>>>> 5f6173d0
+
     const dispatch = createEventDispatcher(); 
 
     export let card: Card;
@@ -35,7 +26,6 @@
     export let readOnly: boolean = false;
 
     let copySuccess = false;
-    let copyTimeout: NodeJS.Timeout;
     let isZapping = false;
     let zapError: string | null = null;
     let showZapModal = false;
@@ -52,25 +42,18 @@
     let selectedBoardId: string | null = null;
     let loadingBoards = false;
     let menuPosition = { x: 0, y: 0 };
-<<<<<<< HEAD
     let showBoardSelector = false;
     let targetBoardId: string | null = null; 
     let showContextMenu = false;
     let contextMenuComponent: ContextMenu;
+    let activeMenu: string | null = null;
 
     const contextMenuItems = [
         { label: 'Copy Card', icon: 'content_copy', action: 'copy-card' },
         { label: 'Copy Permalink', icon: 'link', action: 'copy-permalink' }
     ];
 
-    onMount(async () => {
-=======
-    let activeMenu: string | null = null;
-    let showBoardSelector = false;
-    let targetBoardId: string | null = null; 
-
     onMount(async () => {       
->>>>>>> 5f6173d0
         try {
             const creator = await getUserWithProfileFromPubKey(card.pubkey);
             creatorName = creator?.profile?.displayName || 'Anonymous';
@@ -98,7 +81,6 @@
             }
         });
 
-<<<<<<< HEAD
         // subscribe to kanban store and update the card
         const kanbanUnsub = kanbanStore.subscribe((state) => {
             const cardsInBoard = state.cards.get(boardId);
@@ -110,18 +92,9 @@
             boards = state.myBoards;
         });
 
-        return  () => {
-                unsubscribe();
-                kanbanUnsub();
-=======
-        const unsubKanban = kanbanStore.subscribe(state => {
-            boards = state.myBoards;
-        });
-
         return ()=> {
             unsubscribe();
-            unsubKanban();
->>>>>>> 5f6173d0
+            kanbanUnsub();
         };
     });
 
@@ -144,24 +117,16 @@
         loadZapAmount();
     }
 
-<<<<<<< HEAD
-    async function copyPermalink(event: MouseEvent) {
-        event.preventDefault();
-        event.stopPropagation();
-        
-=======
     async function getUserWithProfileFromPubKey(pubKey: string): Promise<NDKUser> {
         const user = ndkInstance.ndk!.getUser({pubkey: pubKey});
         await user.fetchProfile();
         return user;
     }
 
-    function copyPermalink() {
+    async function copyPermalink() {
         event.preventDefault();
         event.stopPropagation();
-        if (copyTimeout) clearTimeout(copyTimeout);
-
->>>>>>> 5f6173d0
+
         const permalink = `${window.location.origin}/#/board/${boardPubkey}/${boardId}/${card.pubkey}/${card.dTag}`;
         
         try {
@@ -224,7 +189,6 @@
         loadZapAmount();
     });
 
-<<<<<<< HEAD
     function openMenu(event: MouseEvent, cardId: string) {
         event.preventDefault();
         event.stopPropagation();
@@ -238,40 +202,6 @@
     function closeMenu() {
         showContextMenu = false;
         activeContextMenuId.set(null);
-=======
-    function closeMenu() {
-        activeMenu = null;
-    }
-
-    async function openMenu(event,cardId: string) {
-        if (activeMenu && activeMenu !== cardId) {
-            activeMenu = null;
-        }
-
-        activeMenu = cardId;
-
-        // Calculate the correct position for the context menu
-        let menuWidth = 200; // You can adjust this value based on your context menu width
-        let menuHeight = 150; // Same for height
-        let xPos = event.clientX;
-        let yPos = event.clientY;
-
-        // Prevent the menu from overflowing the viewport horizontally
-        if (xPos + menuWidth > window.innerWidth) {
-            xPos = window.innerWidth - menuWidth;
-        }
-
-        // Prevent the menu from overflowing the viewport vertically
-        if (yPos + menuHeight > window.innerHeight) {
-            yPos = window.innerHeight - menuHeight;
-        }
-
-        menuPosition = { x: xPos, y: yPos };
-        menuPosition = { x: event.clientX, y: event.clientY };
-
-        event.preventDefault();
-        event.stopPropagation();
->>>>>>> 5f6173d0
     }
 
         function openBoardSelector() {
@@ -282,7 +212,6 @@
         showBoardSelector = false;
     }
 
-<<<<<<< HEAD
     async function handleBoardSelect(event) {
         const targetBoardId = event.detail;
         
@@ -313,47 +242,6 @@
             copyPermalink(event);
         }
     }
-=======
-    async function handleBoardSelect(id: string) {
-        targetBoardId = id; 
-
-        try {
-            await kanbanStore.copyCardToBoard(boardId, card, targetBoardId);
-            closeBoardSelector(); 
-        } catch (error) {
-            console.error('Failed to copy card:', error);
-        }
-    }
-
-    async function copyCard() {
-        event.preventDefault();
-        event.stopPropagation();
-
-        openBoardSelector();
-    }
-
-    function handleMenuSelect(item) {
-        const action = item.detail;  // Get the action from event.detail
-
-        if (action === 'copy') {
-            console.log("copy action invoked")
-            copyCard();
-        }else if (action === 'copyPermalink') {
-            copyPermalink();
-        }
-        closeMenu();
-        dispatch('menuSelect', item);
-    }
-
-    const menuItems = [
-        { label: 'Copy Card',icon: 'content_copy', action: 'copy'  },
-        {
-            label: copySuccess ? 'Copied!' : 'Copy Permalink',
-            icon: copySuccess ? 'check' : 'link',
-            action: 'copyPermalink'
-        }
-    ];
->>>>>>> 5f6173d0
 </script>
 
 <div 
@@ -365,7 +253,6 @@
 >
     <div class="card-header">
         <h4 on:click={openDetails}>{card.title}</h4>
-<<<<<<< HEAD
         <div class="card-actions">
             {#if card.assignees && card.assignees.length > 0}
             {#each card.assignees as assignee}
@@ -374,8 +261,6 @@
             {/if}
             
         </div>
-=======
->>>>>>> 5f6173d0
             <button on:click|preventDefault|stopPropagation={(e) => openMenu(e, card.id)}
                 class="more-options-btn">
                 <span class="material-icons">more_vert</span> 
@@ -424,7 +309,6 @@
         </div>
     </div>
 
-<<<<<<< HEAD
    {#if showContextMenu}
         <ContextMenu
             bind:this={contextMenuComponent}
@@ -432,13 +316,6 @@
             items={contextMenuItems}
             position={menuPosition}
             visible={showContextMenu}
-=======
-    {#if activeMenu === card.id}
-        <ContextMenu
-            items={menuItems}
-            position={menuPosition}
-            visible={true}
->>>>>>> 5f6173d0
             on:select={handleMenuSelect}
             on:close={closeMenu}
         />
@@ -447,11 +324,7 @@
                 boards={boards.filter(board => board.id !== boardId)} 
                 visible={showBoardSelector}
                 onClose={closeBoardSelector}
-<<<<<<< HEAD
                 on:select={handleBoardSelect}
-=======
-                on:select={e => handleBoardSelect(e.detail)}
->>>>>>> 5f6173d0
             />
 </div>
 
@@ -728,7 +601,6 @@
         }
     }
 
-<<<<<<< HEAD
     .creator-info {
         display: flex;
         align-items: center;
@@ -751,8 +623,6 @@
     }
 
     
-=======
->>>>>>> 5f6173d0
     .more-options-btn {
         background: none;
         color:black;
